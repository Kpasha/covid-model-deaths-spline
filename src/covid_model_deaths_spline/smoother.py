--- conflicted
+++ resolved
@@ -8,13 +8,9 @@
 import pandas as pd
 import tqdm
 
-<<<<<<< HEAD
-from covid_model_deaths_spline.mr_spline import SplineFit
 from covid_model_deaths_spline import summarize
-=======
 from covid_model_deaths_spline.mr_spline import SplineFit, rescale_k
 from covid_model_deaths_spline.plotter import plotter
->>>>>>> 7b796900
 
 
 def apply_floor(vals: np.array, floor_val: float) -> np.array:
@@ -39,14 +35,14 @@
         )
         mr_model.fit_model()
         smooth_y = mr_model.predict(pred_df)
-        
+
         if ensemble_knots is None:
             return smooth_y, mr_model.mr_model.ensemble_knots
         else:
             return smooth_y
-        
-
-def process_inputs(y: np.array, x: np.array, n_i_knots: int, subset_idx: np.array, 
+
+
+def process_inputs(y: np.array, x: np.array, n_i_knots: int, subset_idx: np.array,
                    mono: bool, tail_gprior: np.array = None):
     # get smoothed curve (dropping NAs, inflating variance for pseudo-deaths)
     obs_data = y[subset_idx].copy()
@@ -80,10 +76,10 @@
             raise ValueError('`tail_gprior` must be in the format np.array([mu, sigma])')
         maxder_gprior[:,-1] = tail_gprior
         spline_options.update({'prior_spline_maxder_gaussian': maxder_gprior})
-    
+
     return mod_df, spline_options
-    
-    
+
+
 def draw_cleanup(draws: np.array, smooth_y: np.array, x: np.array, df: pd.DataFrame) -> pd.DataFrame:
     # set to linear, add up cumulative, and create dataframe
     draws = np.exp(draws)
@@ -92,9 +88,9 @@
 
     # store in dataframe
     draw_df = df.loc[x, ['location_id', 'Date', 'population']].reset_index(drop=True)
-    draw_df = pd.concat([draw_df, 
+    draw_df = pd.concat([draw_df,
                          pd.DataFrame(draws, columns=[f'draw_{d}' for d in range(draws.shape[1])])], axis=1)
-    
+
     return draw_df
 
 
@@ -111,7 +107,7 @@
     ln_cumul_y = np.log(apply_floor(cumul_y, floor))
     ln_daily_y = np.log(apply_floor(daily_y, floor))
     x = df.index[keep_idx].values
-    
+
     # get deaths in last week
     last_week = df.copy()
     last_week['Deaths'] = last_week['Death rate'] * last_week['population']
@@ -122,22 +118,22 @@
     # prepare data and run daily
     pred_df = pd.DataFrame({'intercept':1, 'x': x})
     ln_daily_mod_df, ln_daily_spline_options = process_inputs(
-        y=ln_daily_y, x=x, n_i_knots=n_i_knots, subset_idx=max_1week_of_zeros, 
+        y=ln_daily_y, x=x, n_i_knots=n_i_knots, subset_idx=max_1week_of_zeros,
         mono=False, tail_gprior=np.array([0, gprior_se])
     )
     ln_daily_smooth_y, ensemble_knots = run_smoothing_model(
         ln_daily_mod_df, n_i_knots, ln_daily_spline_options, True, pred_df
     )
-    
+
     # run cumulative, using slope after the last knot as the prior mean
     ln_cumul_mod_df, ln_cumul_spline_options = process_inputs(
-        y=ln_cumul_y, x=x, n_i_knots=n_i_knots, subset_idx=max_1week_of_zeros, 
+        y=ln_cumul_y, x=x, n_i_knots=n_i_knots, subset_idx=max_1week_of_zeros,
         mono=True, tail_gprior=np.array([0, gprior_se])
     )
     ln_cumul_smooth_y = run_smoothing_model(
         ln_cumul_mod_df, n_i_knots, ln_cumul_spline_options, False, pred_df, ensemble_knots
     )
-    
+
     # average the two in linear daily (increasing influence of daily as we get closer to 100), then log
     from_cumul = np.exp(ln_cumul_smooth_y)
     from_cumul[1:] = np.diff(from_cumul)
@@ -155,7 +151,7 @@
     rstd = mad * 1.4826
     noisy_draws = np.random.normal(smooth_y, rstd, (smooth_y.size, n_draws))
     #draws = stats.t.rvs(dof, loc=smooth_y, scale=std, size=(smooth_y.size, n_draws))
-    
+
     # refit in ln(daily)
     draw_mod_dfs = [
         pd.DataFrame({
@@ -163,7 +159,7 @@
             'intercept':1,
             'x':x,
             'observed':True
-        }) 
+        })
         for nd in noisy_draws.T
     ]
     ensemble_knots = rescale_k(ln_daily_mod_df['x'].values, x, ensemble_knots)
@@ -177,7 +173,7 @@
     with multiprocessing.Pool(20) as p:
         smooth_draws = list(tqdm.tqdm(p.imap(_combiner, draw_mod_dfs), total=n_draws))
     smooth_draws = np.vstack(smooth_draws).T
-    
+
     # make pretty (in linear cumulative space)
     noisy_draws = draw_cleanup(noisy_draws, smooth_y, x, df)
     smooth_draws = draw_cleanup(smooth_draws, smooth_y, x, df)
@@ -200,55 +196,17 @@
     elif len(df) >= 15 and total_deaths > 5:
         n_i_knots = 4
     else:
-<<<<<<< HEAD
-        daily = True
-    draw_df = smoother(
-        df=df.copy(),
-        obs_var=dep_var,
-        pred_vars=[f'Predicted {dep_var.lower()} (CFR)', f'Predicted {dep_var.lower()} (HFR)'],
-        n_draws=n_draws,
-        daily=daily,
-        log=log
-    )
-
-    draw_cols = [col for col in draw_df.columns if col.startswith('draw_')]
-    df = summarize.append_summary_statistics(draw_df, df)
-=======
         n_i_knots = 3
     noisy_draws, smooth_draws = smoother(
         df=df.copy(),
         obs_var=obs_var,
         pred_vars=pred_vars,
         n_i_knots=n_i_knots,
-        n_draws=n_draws, 
+        n_draws=n_draws,
         total_deaths=total_deaths
     )
     draw_cols = [col for col in noisy_draws.columns if col.startswith('draw_')]
-
-    # add summary stats to dataset for plotting
-    summ_df = smooth_draws.copy()
-    summ_df = summ_df.sort_values('Date')
-    summ_df['Smoothed predicted death rate'] = np.mean(summ_df[draw_cols], axis=1)
-    summ_df['Smoothed predicted death rate lower'] = np.percentile(summ_df[draw_cols], 2.5, axis=1)
-    summ_df['Smoothed predicted death rate upper'] = np.percentile(summ_df[draw_cols], 97.5, axis=1)
-    summ_df['Smoothed predicted daily death rate'] = np.nan
-    summ_df['Smoothed predicted daily death rate'][1:] = np.mean(np.diff(summ_df[draw_cols], axis=0),
-                                                                 axis=1)
-    summ_df['Smoothed predicted daily death rate lower'] = np.nan
-    summ_df['Smoothed predicted daily death rate lower'][1:] = np.percentile(np.diff(summ_df[draw_cols], axis=0),
-                                                                             2.5, axis=1)
-    summ_df['Smoothed predicted daily death rate upper'] = np.nan
-    summ_df['Smoothed predicted daily death rate upper'][1:] = np.percentile(np.diff(summ_df[draw_cols], axis=0),
-                                                                             97.5, axis=1)
-    summ_df = summ_df[['Date'] + [i for i in summ_df.columns if i.startswith('Smoothed predicted')]]
-
-    first_day = summ_df['Date'] == summ_df['Date'].min()
-    summ_df.loc[first_day, 'Smoothed predicted daily death rate'] = summ_df['Smoothed predicted death rate']
-    summ_df.loc[first_day, 'Smoothed predicted daily death rate lower'] = summ_df['Smoothed predicted death rate lower']
-    summ_df.loc[first_day, 'Smoothed predicted daily death rate upper'] = summ_df['Smoothed predicted death rate upper']
-    df = df.merge(summ_df, how='left')
-    df = df.sort_values('Date')
->>>>>>> 7b796900
+    df = summarize.append_summary_statistics(smooth_draws, df)
 
     # format draw data for infectionator
     noisy_draws = noisy_draws.rename(index=str, columns={'Date':'date'})
@@ -264,128 +222,4 @@
                 [obs_var] + list(compress(spline_vars, (~df[spline_vars].isnull().all(axis=0)).to_list())),
                 f"{plot_dir}/{df['location_id'][0]}.pdf")
 
-<<<<<<< HEAD
-    return draw_df
-
-
-def get_plot_idx(i: int, n_vars: int):
-    if n_vars > 1:
-        top_idx = 0, i
-        bottom_idx = 1, i
-    else:
-        top_idx = 0
-        bottom_idx = 1
-    return top_idx, bottom_idx
-
-
-def plotter(df: pd.DataFrame, unadj_vars: List[str], plot_file: str):
-    # set up plot
-    sns.set_style('whitegrid')
-    fig, ax = plt.subplots(2, len(unadj_vars), figsize=(len(unadj_vars)*11, 16))
-
-    # aesthetic features
-    raw_points = {'c':'dodgerblue', 'edgecolors':'navy', 's':100, 'alpha':0.75}
-    raw_lines = {'color':'navy', 'alpha':0.5, 'linewidth':3}
-    cfr_lines = {'color':'forestgreen', 'alpha':0.5, 'linewidth':3}
-    hfr_lines = {'color':'darkorchid', 'alpha':0.5, 'linewidth':3}
-    smoothed_pred_lines = {'color':'firebrick', 'alpha':0.75, 'linewidth':3}
-    smoothed_pred_area = {'color':'firebrick', 'alpha':0.25}
-
-    # cases
-    indep_idx = 1
-    if 'Confirmed case rate' in unadj_vars:
-        ax[0, indep_idx].scatter(df['Confirmed case rate'],
-                                 df['Death rate'],
-                                 **raw_points)
-        ax[0, indep_idx].plot(df.loc[~df['Death rate'].isnull(), 'Confirmed case rate'],
-                              df.loc[~df['Death rate'].isnull(), 'Predicted death rate (CFR)'],
-                              **cfr_lines)
-        ax[0, indep_idx].plot(df.loc[~df['Death rate'].isnull(), 'Confirmed case rate'],
-                              df.loc[~df['Death rate'].isnull(), 'Smoothed predicted death rate'],
-                              **smoothed_pred_lines)
-        ax[0, indep_idx].set_xlabel('Cumulative case rate', fontsize=10)
-        ax[0, indep_idx].set_ylabel('Cumulative death rate', fontsize=10)
-        indep_idx += 1
-
-    # hospitalizations
-    if 'Hospitalization rate' in unadj_vars:
-        ax[0, indep_idx].scatter(df['Hospitalization rate'],
-                                 df['Death rate'],
-                                 **raw_points)
-        ax[0, indep_idx].plot(df.loc[~df['Death rate'].isnull(), 'Hospitalization rate'],
-                              df.loc[~df['Death rate'].isnull(), 'Predicted death rate (HFR)'],
-                              **hfr_lines)
-        ax[0, indep_idx].plot(df.loc[~df['Death rate'].isnull(), 'Hospitalization rate'],
-                              df.loc[~df['Death rate'].isnull(), 'Smoothed predicted death rate'],
-                              **smoothed_pred_lines)
-        ax[0, indep_idx].set_xlabel('Cumulative hospitalization rate', fontsize=10)
-        ax[0, indep_idx].set_ylabel('Cumulative death rate', fontsize=10)
-
-
-    for i, smooth_variable in enumerate(unadj_vars):
-        top_idx, bottom_idx = get_plot_idx(i, len(unadj_vars))
-
-        # cumulative
-        raw_variable = smooth_variable.replace('Smoothed ', '').capitalize()
-        plot_label = raw_variable.lower().replace(' rate', 's')
-        if ~df[raw_variable].isnull().all():
-            if 'death' in smooth_variable.lower():
-                ax[top_idx].plot(df['Date'], df[raw_variable] * df['population'], **raw_lines)
-                ax[top_idx].scatter(df['Date'], df[raw_variable] * df['population'], **raw_points)
-                ax[bottom_idx].set_xlabel('Date', fontsize=10)
-                ax[top_idx].set_ylabel(f'Cumulative {plot_label}', fontsize=10)
-
-            # daily
-            ax[bottom_idx].plot(df['Date'][1:],
-                                np.diff(df[raw_variable]) * df['population'][1:],
-                                **raw_lines)
-            ax[bottom_idx].scatter(df['Date'][1:],
-                                   np.diff(df[raw_variable]) * df['population'][1:],
-                                   **raw_points)
-            ax[bottom_idx].axhline(0, color='black', alpha=0.25)
-            if 'death' in smooth_variable.lower():
-                ax[bottom_idx].set_xlabel('Date', fontsize=10)
-            else:
-                ax[bottom_idx].set_xlabel('Date (+8 days)', fontsize=10)
-            ax[bottom_idx].set_ylabel(f'Daily {plot_label}', fontsize=10)
-
-    # model prediction
-    top_idx, bottom_idx = get_plot_idx(0, len(unadj_vars))
-    ax[top_idx].plot(df['Date'], df['Predicted death rate (CFR)'] * df['population'],
-                     **cfr_lines)
-    ax[top_idx].plot(df['Date'], df['Predicted death rate (HFR)'] * df['population'],
-                     **hfr_lines)
-    ax[bottom_idx].plot(df['Date'][1:],
-                        np.diff(df['Predicted death rate (CFR)']) * df['population'][1:],
-                        **cfr_lines)
-    ax[bottom_idx].plot(df['Date'][1:],
-                        np.diff(df['Predicted death rate (HFR)']) * df['population'][1:],
-                        **hfr_lines)
-
-    # smoothed
-    ax[top_idx].plot(df['Date'],
-                     df['Smoothed predicted death rate'] * df['population'],
-                     **smoothed_pred_lines)
-    ax[top_idx].fill_between(
-        df['Date'],
-        df['Smoothed predicted death rate lower'] * df['population'],
-        df['Smoothed predicted death rate upper'] * df['population'],
-        **smoothed_pred_area
-    )
-    ax[bottom_idx].plot(df['Date'],
-                        df['Smoothed predicted daily death rate'] * df['population'],
-                        **smoothed_pred_lines)
-    ax[bottom_idx].fill_between(
-        df['Date'],
-        df['Smoothed predicted daily death rate lower'] * df['population'],
-        df['Smoothed predicted daily death rate upper'] * df['population'],
-        **smoothed_pred_area
-    )
-
-    fig.suptitle(df['location_name'].values[0], y=1.0025, fontsize=14)
-    fig.tight_layout()
-    fig.savefig(plot_file, bbox_inches='tight')
-    plt.close(fig)
-=======
-    return noisy_draws, smooth_draws
->>>>>>> 7b796900
+    return noisy_draws, smooth_draws