from pathlib import Path
import warnings

from covid_shared import shell_tools, cli_tools
import dill as pickle
from loguru import logger
import pandas as pd
import yaml

<<<<<<< HEAD
from covid_model_deaths_spline import aggregate, data, cfr_model, smoother, summarize, pdf_merger, cluster
=======
from covid_model_deaths_spline import data, models, pdf_merger, cluster
>>>>>>> 7b796900

warnings.simplefilter('ignore')


def make_deaths(app_metadata: cli_tools.Metadata, input_root: Path, output_root: Path,
                holdout_days: int):
    #
    logger.debug("Setting up output directories.")
    model_dir = output_root / 'models'
    plot_dir = output_root / 'plots'
    shell_tools.mkdir(model_dir)
    shell_tools.mkdir(plot_dir)

    #
    logger.debug("Loading and cleaning data.")
    hierarchy = data.load_most_detailed_locations(input_root)
    full_data = data.load_full_data(input_root)
    case_data = data.get_shifted_data(full_data, 'Confirmed', 'Confirmed case rate')
    hosp_data = data.get_shifted_data(full_data, 'Hospitalizations', 'Hospitalization rate')
    death_data = data.get_death_data(full_data)
    pop_data = data.get_population_data(full_data)

    #
    logger.debug(f"Dropping {holdout_days} days from the end of the data.")
    case_data = data.holdout_days(case_data, holdout_days)
    hosp_data = data.holdout_days(hosp_data, holdout_days)
    death_data = data.holdout_days(death_data, holdout_days)

    #
    logger.debug(f"Filtering data by location.")
    case_data, missing_cases = data.filter_data_by_location(case_data, hierarchy, 'cases')
    hosp_data, missing_hosp = data.filter_data_by_location(hosp_data, hierarchy, 'hospitalizations')
    death_data, missing_deaths = data.filter_data_by_location(death_data, hierarchy, 'deaths')
    pop_data, missing_pop = data.filter_data_by_location(pop_data, hierarchy, 'population')
    model_data = data.combine_data(case_data, hosp_data, death_data, pop_data, hierarchy)
    model_data, no_cases_locs, no_hosp_locs = data.filter_to_epi_threshold(hierarchy, model_data, 1)

    #
    logger.debug('Preparing model settings.')
    model_settings = {}
    s1_settings = {'dep_var': 'Death rate',
                   'model_dir': str(model_dir),
                   'indep_vars': [],
                   'daily': False,
                   'log': True}
    cfr_settings = {'spline_var': 'Confirmed case rate',
                    'model_type': 'CFR'}
<<<<<<< HEAD
    cfr_settings.update(shared_settings)

    no_cases = model_data['location_id'].isin(no_cases_locs)
    no_cases_data = model_data.loc[no_cases]
    if do_qsub:
        logger.debug('Submitting CFR jobs with qsubs')
        job_type = 'cfr_model'

        working_dir = output_root / 'cfr_working_dir'
        shell_tools.mkdir(working_dir)
        data_path = Path(working_dir) / 'model_data.pkl'
        cfr_input_data = model_data.loc[~no_cases]
        with data_path.open('wb') as data_file:
            pickle.dump(cfr_input_data, data_file, -1)

        results_path = Path(working_dir) / 'cfr_outputs'
        shell_tools.mkdir(results_path)
        cfr_settings['results_dir'] = str(results_path)

        settings_path = Path(working_dir) / 'settings.yaml'
        with settings_path.open('w') as settings_file:
            yaml.dump(cfr_settings, settings_file)

        job_args_map = {
            location_id: [cfr_model.__file__, location_id, data_path, settings_path]
            for location_id in cfr_input_data['location_id'].unique()
        }
        cluster.run_cluster_jobs(job_type, output_root, job_args_map)

        results = []
        for result_path in results_path.iterdir():
            with result_path.open('rb') as result_file:
                results.append(pickle.load(result_file))
        cfr_model_data = pd.concat(results)
    else:
        logger.debug('Running CFR models via multiprocessing.')
        cfr_model_data = cfr_model.cfr_model_parallel(model_data.loc[~no_cases], model_dir, 'CFR', **shared_settings)
    cfr_model_data = cfr_model_data.append(no_cases_data)

    logger.debug('Running HFR models (multiprocessing).')
    var_dict = {'dep_var': 'Death rate',
                'spline_var': 'Hospitalization rate',
                'indep_vars': []}
    no_hosp = model_data['location_id'].isin(no_hosp_locs)
    no_hosp_data = model_data.loc[no_hosp]
    hfr_model_data = cfr_model.cfr_model_parallel(model_data.loc[~no_hosp], model_dir, 'HFR', **var_dict)
    hfr_model_data = hfr_model_data.append(no_hosp_data)

    # combine CFR and HFR data
    model_data = cfr_model_data.loc[:,['location_id', 'location_name', 'Date',
                                       'Confirmed case rate', 'Death rate',
                                       'Predicted death rate (CFR)', 'population']].merge(
        hfr_model_data.loc[:,['location_id', 'location_name', 'Date',
                              'Hospitalization rate', 'Death rate',
                              'Predicted death rate (HFR)', 'population']],
        how='outer'
    )

    logger.debug('Synthesizing time series.')
    var_dict = {'dep_var': 'Death rate',
                'indep_vars': ['Confirmed case rate', 'Hospitalization rate']}
    draw_df = smoother.synthesize_time_series_parallel(model_data, plot_dir, **var_dict)

    agg_model_data = aggregate.compute_location_aggregates_data(model_data, hierarchy)
    agg_draw_df = aggregate.compute_location_aggregates_draws(draw_df.rename(columns={'date': 'Date'}), hierarchy)
    summarize.summarize_and_plot(agg_draw_df, agg_model_data, plot_dir, **var_dict)

=======
    cfr_settings.update(s1_settings)
    model_settings.update({'CFR': cfr_settings})
    hfr_settings = {'spline_var': 'Hospitalization rate',
                    'model_type': 'HFR'}
    hfr_settings.update(s1_settings)
    model_settings.update({'HFR': hfr_settings})
    smoother_settings = {'obs_var': 'Death rate',
                         'pred_vars': ['Predicted death rate (CFR)', 'Predicted death rate (HFR)'],
                         'spline_vars': ['Confirmed case rate', 'Hospitalization rate'],
                         'plot_dir': str(plot_dir)}
    model_settings.update({'smoother':smoother_settings})
    model_settings['no_cases_locs'] = no_cases_locs
    model_settings['no_hosp_locs'] = no_hosp_locs

    #
    logger.debug('Launching models by location.')
    working_dir = output_root / 'model_working_dir'
    shell_tools.mkdir(working_dir)
    data_path = Path(working_dir) / 'model_data.pkl'
    with data_path.open('wb') as data_file:
        pickle.dump(model_data, data_file, -1)
    results_path = Path(working_dir) / 'model_outputs'
    shell_tools.mkdir(results_path)
    model_settings['results_dir'] = str(results_path)
    settings_path = Path(working_dir) / 'settings.yaml'
    with settings_path.open('w') as settings_file:
        yaml.dump(model_settings, settings_file)
    job_args_map = {
        location_id: [models.__file__, location_id, data_path, settings_path, cluster.OMP_NUM_THREADS]
        for location_id in model_data['location_id'].unique()
    }
    cluster.run_cluster_jobs('covid_death_models', output_root, job_args_map)
    
    #
    logger.debug('Compiling results.')
    results = []
    for result_path in results_path.iterdir():
        with result_path.open('rb') as result_file:
            results.append(pickle.load(result_file))
    model_data = pd.concat([r['model_data'] for r in results]).reset_index(drop=True)
    noisy_draws = pd.concat([r['noisy_draws'] for r in results]).reset_index(drop=True)
    smooth_draws = pd.concat([r['smooth_draws'] for r in results]).reset_index(drop=True)

    #
>>>>>>> 7b796900
    logger.debug("Synthesizing plots.")
    pdf_merger.pdf_merger(indir=plot_dir, outfile=str(output_root / 'model_results.pdf'))

    #
    logger.debug("Writing output data.")
    model_data = model_data.rename(columns={'Date': 'date'}).set_index(['location_id', 'date'])
    noisy_draws = noisy_draws.set_index(['location_id', 'date'])
    noisy_draws['observed'] = model_data['Death rate'].notnull().astype(int)
    smooth_draws = smooth_draws.set_index(['location_id', 'date'])
    smooth_draws['observed'] = model_data['Death rate'].notnull().astype(int)
    model_data.rename(columns={'date': 'Date'}).reset_index().to_csv(output_root / 'model_data.csv', index=False)
    noisy_draws.reset_index().to_csv(output_root / 'model_results.csv', index=False)
    smooth_draws.reset_index().to_csv(output_root / 'model_results_refit.csv', index=False)
    <|MERGE_RESOLUTION|>--- conflicted
+++ resolved
@@ -7,11 +7,7 @@
 import pandas as pd
 import yaml
 
-<<<<<<< HEAD
-from covid_model_deaths_spline import aggregate, data, cfr_model, smoother, summarize, pdf_merger, cluster
-=======
-from covid_model_deaths_spline import data, models, pdf_merger, cluster
->>>>>>> 7b796900
+from covid_model_deaths_spline import data, models, pdf_merger, cluster, summarize, aggregate
 
 warnings.simplefilter('ignore')
 
@@ -59,75 +55,6 @@
                    'log': True}
     cfr_settings = {'spline_var': 'Confirmed case rate',
                     'model_type': 'CFR'}
-<<<<<<< HEAD
-    cfr_settings.update(shared_settings)
-
-    no_cases = model_data['location_id'].isin(no_cases_locs)
-    no_cases_data = model_data.loc[no_cases]
-    if do_qsub:
-        logger.debug('Submitting CFR jobs with qsubs')
-        job_type = 'cfr_model'
-
-        working_dir = output_root / 'cfr_working_dir'
-        shell_tools.mkdir(working_dir)
-        data_path = Path(working_dir) / 'model_data.pkl'
-        cfr_input_data = model_data.loc[~no_cases]
-        with data_path.open('wb') as data_file:
-            pickle.dump(cfr_input_data, data_file, -1)
-
-        results_path = Path(working_dir) / 'cfr_outputs'
-        shell_tools.mkdir(results_path)
-        cfr_settings['results_dir'] = str(results_path)
-
-        settings_path = Path(working_dir) / 'settings.yaml'
-        with settings_path.open('w') as settings_file:
-            yaml.dump(cfr_settings, settings_file)
-
-        job_args_map = {
-            location_id: [cfr_model.__file__, location_id, data_path, settings_path]
-            for location_id in cfr_input_data['location_id'].unique()
-        }
-        cluster.run_cluster_jobs(job_type, output_root, job_args_map)
-
-        results = []
-        for result_path in results_path.iterdir():
-            with result_path.open('rb') as result_file:
-                results.append(pickle.load(result_file))
-        cfr_model_data = pd.concat(results)
-    else:
-        logger.debug('Running CFR models via multiprocessing.')
-        cfr_model_data = cfr_model.cfr_model_parallel(model_data.loc[~no_cases], model_dir, 'CFR', **shared_settings)
-    cfr_model_data = cfr_model_data.append(no_cases_data)
-
-    logger.debug('Running HFR models (multiprocessing).')
-    var_dict = {'dep_var': 'Death rate',
-                'spline_var': 'Hospitalization rate',
-                'indep_vars': []}
-    no_hosp = model_data['location_id'].isin(no_hosp_locs)
-    no_hosp_data = model_data.loc[no_hosp]
-    hfr_model_data = cfr_model.cfr_model_parallel(model_data.loc[~no_hosp], model_dir, 'HFR', **var_dict)
-    hfr_model_data = hfr_model_data.append(no_hosp_data)
-
-    # combine CFR and HFR data
-    model_data = cfr_model_data.loc[:,['location_id', 'location_name', 'Date',
-                                       'Confirmed case rate', 'Death rate',
-                                       'Predicted death rate (CFR)', 'population']].merge(
-        hfr_model_data.loc[:,['location_id', 'location_name', 'Date',
-                              'Hospitalization rate', 'Death rate',
-                              'Predicted death rate (HFR)', 'population']],
-        how='outer'
-    )
-
-    logger.debug('Synthesizing time series.')
-    var_dict = {'dep_var': 'Death rate',
-                'indep_vars': ['Confirmed case rate', 'Hospitalization rate']}
-    draw_df = smoother.synthesize_time_series_parallel(model_data, plot_dir, **var_dict)
-
-    agg_model_data = aggregate.compute_location_aggregates_data(model_data, hierarchy)
-    agg_draw_df = aggregate.compute_location_aggregates_draws(draw_df.rename(columns={'date': 'Date'}), hierarchy)
-    summarize.summarize_and_plot(agg_draw_df, agg_model_data, plot_dir, **var_dict)
-
-=======
     cfr_settings.update(s1_settings)
     model_settings.update({'CFR': cfr_settings})
     hfr_settings = {'spline_var': 'Hospitalization rate',
@@ -160,7 +87,7 @@
         for location_id in model_data['location_id'].unique()
     }
     cluster.run_cluster_jobs('covid_death_models', output_root, job_args_map)
-    
+
     #
     logger.debug('Compiling results.')
     results = []
@@ -171,8 +98,13 @@
     noisy_draws = pd.concat([r['noisy_draws'] for r in results]).reset_index(drop=True)
     smooth_draws = pd.concat([r['smooth_draws'] for r in results]).reset_index(drop=True)
 
-    #
->>>>>>> 7b796900
+    agg_model_data = aggregate.compute_location_aggregates_data(model_data, hierarchy)
+    agg_draw_df = aggregate.compute_location_aggregates_draws(smooth_draws.rename(columns={'date': 'Date'}), hierarchy)
+
+    obs_var = smoother_settings['obs_var']
+    spline_vars = smoother_settings['spline_vars']
+    summarize.summarize_and_plot(agg_draw_df, agg_model_data, str(plot_dir), obs_var=obs_var, spline_vars=spline_vars)
+
     logger.debug("Synthesizing plots.")
     pdf_merger.pdf_merger(indir=plot_dir, outfile=str(output_root / 'model_results.pdf'))
 
@@ -186,4 +118,3 @@
     model_data.rename(columns={'date': 'Date'}).reset_index().to_csv(output_root / 'model_data.csv', index=False)
     noisy_draws.reset_index().to_csv(output_root / 'model_results.csv', index=False)
     smooth_draws.reset_index().to_csv(output_root / 'model_results_refit.csv', index=False)
-    