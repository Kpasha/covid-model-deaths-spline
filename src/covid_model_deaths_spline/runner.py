from pathlib import Path
import warnings

from covid_shared import shell_tools, cli_tools
import dill as pickle
from loguru import logger
import pandas as pd
import yaml

from covid_model_deaths_spline import data, models, pdf_merger, cluster, summarize, aggregate

warnings.simplefilter('ignore')

PARENT_MODEL_LOCATIONS = [189]  # Tanzania


def make_deaths(app_metadata: cli_tools.Metadata, input_root: Path, output_root: Path,
<<<<<<< HEAD
                holdout_days: int, dow_holdouts: int, n_draws: int, fh_subnationals: bool):
    logger.debug("Setting up output directories.")
=======
                holdout_days: int, dow_holdouts: int, n_draws: int):
    logger.debug(f"Setting up output directories in {str(output_root)}.")
>>>>>>> 67b3a703
    model_dir = output_root / 'models'
    spline_settings_dir = output_root / 'spline_settings'
    plot_dir = output_root / 'plots'
    shell_tools.mkdir(model_dir)
    shell_tools.mkdir(spline_settings_dir)
    shell_tools.mkdir(plot_dir)
    
    if fh_subnationals:
        logger.debug("Using Fred Hutch small-area hierarchy.")

    logger.debug("Loading and cleaning data.")
    hierarchy = data.load_most_detailed_locations(input_root, fh_subnationals)
    agg_hierarchy = data.load_aggregate_locations(input_root, fh_subnationals)

    full_data = data.load_full_data(input_root, fh_subnationals)
    full_data, manipulation_metadata = data.evil_doings(full_data)
    app_metadata.update({'data_manipulation': manipulation_metadata})
    
    death_data = data.get_death_data(full_data)
    max_death_date = (death_data
                      .groupby('location_id')['Date'].max()
                      .rename('max_death_date')
                      .reset_index())
    case_data = data.get_shifted_data(full_data, 'Confirmed', 'Confirmed case rate')
    case_data = case_data.merge(max_death_date)
    case_data = case_data.loc[case_data['True date'] <= case_data['max_death_date']]
    del case_data['max_death_date']
    hosp_data = data.get_shifted_data(full_data, 'Hospitalizations', 'Hospitalization rate')
    hosp_data = hosp_data.merge(max_death_date)
    hosp_data = hosp_data.loc[hosp_data['True date'] <= hosp_data['max_death_date']]
    del hosp_data['max_death_date']
    del max_death_date
    pop_data = data.get_population_data(input_root, hierarchy)

    logger.debug(f"Dropping {holdout_days} days from the end of the data.")
    case_data = data.holdout_days(case_data, holdout_days)
    hosp_data = data.holdout_days(hosp_data, holdout_days)
    death_data = data.holdout_days(death_data, holdout_days)

    logger.debug("Filtering data by location.")
    case_data, missing_cases = data.filter_data_by_location(case_data, hierarchy, 'cases')
    hosp_data, missing_hosp = data.filter_data_by_location(hosp_data, hierarchy, 'hospitalizations')
    death_data, missing_deaths = data.filter_data_by_location(death_data, hierarchy, 'deaths')
    pop_data, missing_pop = data.filter_data_by_location(pop_data, hierarchy, 'population')
    
    logger.debug("Combine datasets.")
    model_data = data.combine_data(case_data, hosp_data, death_data, pop_data, hierarchy)
    model_data = model_data.sort_values(['location_id', 'Date']).reset_index(drop=True)
    model_data = data.drop_leading_zeros(model_data,
                                         ['Death rate'])  # , 'Confirmed case rate', 'Hospitalization rate'

    logger.debug("Create aggregates for modeling.")
    agg_locations = [aggregate.Location(lid, lname) for lid, lname in
                     zip(agg_hierarchy['location_id'], agg_hierarchy['location_name'])]
    if agg_locations:
        agg_model_data = aggregate.compute_location_aggregates_data(
            model_data, hierarchy, agg_locations,
            ['Confirmed case rate', 'Hospitalization rate', 'Death rate']
        )
        model_data = model_data.append(agg_model_data)
    model_data = model_data.sort_values(['location_id', 'Date']).reset_index(drop=True)

    logger.debug("Filter cases/hospitalizations based on threshold.")
    model_data, dropped_locations, no_cases_locs, no_hosp_locs = data.filter_to_epi_threshold(
        hierarchy, model_data, death_threshold=5, epi_threshold=10
    )
    app_metadata.update({'dropped_locations': dropped_locations})

    logger.debug("Preparing model settings.")
    model_settings = {}
    s1_settings = {'dep_var': 'Death rate',
                   'model_dir': str(model_dir),
                   'indep_vars': []}
    cfr_settings = {'spline_var': 'Confirmed case rate',
                    'model_type': 'CFR'}
    cfr_settings.update(s1_settings)
    model_settings.update({'CFR': cfr_settings})
    hfr_settings = {'spline_var': 'Hospitalization rate',
                    'model_type': 'HFR'}
    hfr_settings.update(s1_settings)
    model_settings.update({'HFR': hfr_settings})
    smoother_settings = {'obs_var': 'Death rate',
                         'pred_vars': ['Predicted death rate (CFR)', 'Predicted death rate (HFR)'],
                         'spline_vars': ['Confirmed case rate', 'Hospitalization rate'],
                         'spline_settings_dir': str(spline_settings_dir)}
    model_settings.update({'smoother':smoother_settings})
    model_settings['no_cases_locs'] = no_cases_locs
    model_settings['no_hosp_locs'] = no_hosp_locs

    logger.debug("Launching models by location.")
    working_dir = output_root / 'model_working_dir'
    shell_tools.mkdir(working_dir)
    data_path = Path(working_dir) / 'model_data.pkl'
    with data_path.open('wb') as data_file:
        pickle.dump(model_data, data_file, -1)
    results_path = Path(working_dir) / 'model_outputs'
    shell_tools.mkdir(results_path)
    model_settings['results_dir'] = str(results_path)
    settings_path = Path(working_dir) / 'settings.yaml'
    with settings_path.open('w') as settings_file:
        yaml.dump(model_settings, settings_file)
    job_args_map = {
        location_id: [models.__file__,
                      location_id, data_path, settings_path, dow_holdouts, str(plot_dir), n_draws,
                      cluster.OMP_NUM_THREADS]
        for location_id in model_data['location_id'].unique() if location_id not in PARENT_MODEL_LOCATIONS
    }
    cluster.run_cluster_jobs('covid_death_models', output_root, job_args_map)

    logger.debug("Compiling results.")
    results = []
    for result_path in results_path.iterdir():
        with result_path.open('rb') as result_file:
            results.append(pickle.load(result_file))
    post_model_data = pd.concat([r.model_data for r in results]).reset_index(drop=True)
    noisy_draws = pd.concat([r.noisy_draws for r in results]).reset_index(drop=True)
    smooth_draws = pd.concat([r.smooth_draws for r in results]).reset_index(drop=True)
    failed_model_locations = (model_data
                              .loc[~model_data['location_id'].isin(post_model_data['location_id'].to_list()),
                                   'location_id']
                              .unique().tolist())
    failed_model_locations = [l for l in failed_model_locations if l not in PARENT_MODEL_LOCATIONS]
    failed_model_locations = [l for l in failed_model_locations if l in hierarchy['location_id'].to_list()]
    app_metadata.update({'failed_model_locations': failed_model_locations})
    model_data = post_model_data.append(model_data.loc[model_data['location_id'].isin(PARENT_MODEL_LOCATIONS)])
    obs_var = smoother_settings['obs_var']
    spline_vars = smoother_settings['spline_vars']
    
    logger.debug("Capturing location-dates with NaNs and dropping them.")
    nan_rows = smooth_draws.isnull().any(axis=1)
    smooth_draws_nans = smooth_draws.loc[nan_rows].reset_index(drop=True)
    smooth_draws = smooth_draws.loc[~nan_rows].reset_index(drop=True)
    nan_min = smooth_draws_nans.groupby('location_id')['date'].min()
    val_max = smooth_draws.groupby('location_id')['date'].max()
    date_diffs = (nan_min - val_max).apply(lambda x: x.days)
    date_diffs = date_diffs.loc[date_diffs.notnull()]
    app_metadata.update({'nan_locations': date_diffs.index.to_list()})
    if (date_diffs < 0).any():
        date_diffs.to_csv(output_root / 'problem_location_report.csv', index=False)
        raise ValueError('Dropping NaNs in middle of time series (see problem_location_report.csv)')

    logger.debug("Fill specified model locations with parent and plot them.")
    smooth_draws, model_data = data.apply_parents(PARENT_MODEL_LOCATIONS, hierarchy, smooth_draws,
                                                  model_data, pop_data)
    summarize.summarize_and_plot(
        smooth_draws.loc[smooth_draws['location_id'].isin(PARENT_MODEL_LOCATIONS)].rename(columns={'date': 'Date'}),
        model_data.loc[model_data['location_id'].isin(PARENT_MODEL_LOCATIONS)],
        str(plot_dir), obs_var=obs_var, spline_vars=spline_vars, pop_data=pop_data
    )
    app_metadata.update({'parent_model_locations': PARENT_MODEL_LOCATIONS})

    logger.debug("Make post-model aggregates and plot them.")
    if agg_locations:
        if aggregate.Location(1, 'Global') not in agg_locations:
            agg_locations = [aggregate.Location(1, 'Global')] + agg_locations
        agg_model_data = aggregate.compute_location_aggregates_data(model_data, hierarchy, agg_locations)
        agg_model_data['location_id'] = -agg_model_data['location_id']
        agg_model_data['location_name'] = agg_model_data['location_name'] + ' (model aggregate)'
        agg_draw_df = aggregate.compute_location_aggregates_draws(smooth_draws.rename(columns={'date': 'Date'}),
                                                                  hierarchy, agg_locations)
        agg_draw_df['location_id'] = -agg_draw_df['location_id']
        summarize.summarize_and_plot(agg_draw_df, agg_model_data, str(plot_dir), obs_var=obs_var, spline_vars=spline_vars)

    logger.debug("Compiling plots.")
    plot_hierarchy = aggregate.get_sorted_hierarchy_w_aggs(hierarchy, agg_hierarchy)
    possible_pdfs = [f'{l}.pdf' for l in plot_hierarchy.location_id]
    if '-1.pdf' not in possible_pdfs:
        possible_pdfs = ['-1.pdf'] + possible_pdfs
    existing_pdfs = [str(x).split('/')[-1] for x in plot_dir.iterdir() if x.is_file()]
    pdfs = [f'{plot_dir}/{pdf}' for pdf in possible_pdfs if pdf in existing_pdfs]
    pdf_merger.pdf_merger(pdfs=pdfs, outfile=str(output_root / 'model_results.pdf'))

    logger.debug(f"Writing output data in {str(output_root)}.")
    model_data = model_data.rename(columns={'Date': 'date'}).set_index(['location_id', 'date'])
    noisy_draws = noisy_draws.set_index(['location_id', 'date'])
    noisy_draws['observed'] = model_data['Death rate'].notnull().astype(int)
    smooth_draws = smooth_draws.set_index(['location_id', 'date'])
    smooth_draws['observed'] = model_data['Death rate'].notnull().astype(int)
    model_data.rename(columns={'date': 'Date'}).reset_index().to_csv(output_root / 'model_data.csv', index=False)
    noisy_draws.reset_index().to_csv(output_root / 'model_results.csv', index=False)
    smooth_draws.reset_index().to_csv(output_root / 'model_results_refit.csv', index=False)
    smooth_draws_nans.to_csv(output_root / 'model_results_refit_nans.csv', index=False)<|MERGE_RESOLUTION|>--- conflicted
+++ resolved
@@ -15,13 +15,8 @@
 
 
 def make_deaths(app_metadata: cli_tools.Metadata, input_root: Path, output_root: Path,
-<<<<<<< HEAD
                 holdout_days: int, dow_holdouts: int, n_draws: int, fh_subnationals: bool):
-    logger.debug("Setting up output directories.")
-=======
-                holdout_days: int, dow_holdouts: int, n_draws: int):
     logger.debug(f"Setting up output directories in {str(output_root)}.")
->>>>>>> 67b3a703
     model_dir = output_root / 'models'
     spline_settings_dir = output_root / 'spline_settings'
     plot_dir = output_root / 'plots'
