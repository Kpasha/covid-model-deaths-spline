from pathlib import Path
import warnings

from covid_shared import shell_tools, cli_tools
import dill as pickle
from loguru import logger
import pandas as pd
import yaml

from covid_model_deaths_spline import data, cfr_model, smoother, pdf_merger, cluster

warnings.simplefilter('ignore')


def make_deaths(app_metadata: cli_tools.Metadata, input_root: Path, output_root: Path,
                holdout_days: int, do_qsub: bool):
    logger.debug("Setting up output directories.")
    model_dir = output_root / 'models'
    plot_dir = output_root / 'plots'
    shell_tools.mkdir(model_dir)
    shell_tools.mkdir(plot_dir)

    logger.debug("Loading and cleaning data.")
    hierarchy = data.load_most_detailed_locations(input_root)
    full_data = data.load_full_data(input_root)

    case_data = data.get_shifted_data(full_data, 'Confirmed', 'Confirmed case rate')
    hosp_data = data.get_shifted_data(full_data, 'Hospitalizations', 'Hospitalization rate')
    death_data = data.get_death_data(full_data)
    pop_data = data.get_population_data(full_data)

    logger.debug(f"Dropping {holdout_days} days from the end of the data.")
    case_data = data.holdout_days(case_data, holdout_days)
    hosp_data = data.holdout_days(hosp_data, holdout_days)
    death_data = data.holdout_days(death_data, holdout_days)

    logger.debug(f"Filtering data by location.")
    case_data, missing_cases = data.filter_data_by_location(case_data, hierarchy, 'cases')
    hosp_data, missing_hosp = data.filter_data_by_location(hosp_data, hierarchy, 'hospitalizations')
    death_data, missing_deaths = data.filter_data_by_location(death_data, hierarchy, 'deaths')
    pop_data, missing_pop = data.filter_data_by_location(pop_data, hierarchy, 'population')
<<<<<<< HEAD
    model_data = data.combine_data(case_data, hosp_data, death_data, pop_data, hierarchy)
    model_data, no_cases_locs, no_hosp_locs = data.filter_to_epi_threshold(model_data)
=======

    model_data = data.combine_data(case_data, death_data, pop_data, hierarchy)
    model_data, no_cases_locs = data.filter_to_threshold_cases_and_deaths(hierarchy, model_data)
>>>>>>> f13fd1d5

    # fit model
    shared_settings = {'dep_var': 'Death rate',
                       'spline_var': 'Confirmed case rate',
                       'indep_vars': []}

    logger.debug('Launching CFR model.')
    cfr_settings = {'model_dir': str(model_dir),
                    'daily': False,
                    'log': True,
                    'model_type': 'CFR'}
    cfr_settings.update(shared_settings)

    no_cases = model_data['location_id'].isin(no_cases_locs)
    no_cases_data = model_data.loc[no_cases]
    if do_qsub:
        logger.debug('Submitting CFR jobs with qsubs')
        job_type = 'cfr_model'

        working_dir = output_root / 'cfr_working_dir'
        shell_tools.mkdir(working_dir)
        data_path = Path(working_dir) / 'model_data.pkl'
        cfr_input_data = model_data.loc[~no_cases]
        with data_path.open('wb') as data_file:
            pickle.dump(cfr_input_data, data_file, -1)

        results_path = Path(working_dir) / 'cfr_outputs'
        shell_tools.mkdir(results_path)
        cfr_settings['results_dir'] = str(results_path)

        settings_path = Path(working_dir) / 'settings.yaml'
        with settings_path.open('w') as settings_file:
            yaml.dump(cfr_settings, settings_file)

        job_args_map = {
            location_id: [cfr_model.__file__, location_id, data_path, settings_path]
            for location_id in cfr_input_data['location_id'].unique()
        }
        cluster.run_cluster_jobs(job_type, output_root, job_args_map)

        results = []
        for result_path in results_path.iterdir():
            with result_path.open('rb') as result_file:
                results.append(pickle.load(result_file))
        cfr_model_data = pd.concat(results)
    else:
        logger.debug('Running CFR models via multiprocessing.')
        cfr_model_data = cfr_model.cfr_model_parallel(model_data.loc[~no_cases], model_dir, 'CFR', **shared_settings)
    cfr_model_data = cfr_model_data.append(no_cases_data)

    logger.debug('Running HFR models (multiprocessing).')
    var_dict = {'dep_var': 'Death rate',
                'spline_var': 'Hospitalization rate',
                'indep_vars': []}
    no_hosp = model_data['location_id'].isin(no_hosp_locs)
    no_hosp_data = model_data.loc[no_hosp]
    hfr_model_data = cfr_model.cfr_model_parallel(model_data.loc[~no_hosp], model_dir, 'HFR', **var_dict)
    hfr_model_data = hfr_model_data.append(no_hosp_data)
    
    # combine CFR and HFR data
    model_data = cfr_model_data.loc[:,['location_id', 'location_name', 'Date', 
                                       'Confirmed case rate', 'Death rate', 
                                       'Predicted death rate (CFR)', 'population']].merge(
        hfr_model_data.loc[:,['location_id', 'location_name', 'Date', 
                              'Hospitalization rate', 'Death rate', 
                              'Predicted death rate (HFR)', 'population']],
        how='outer'
    )    
    
    logger.debug('Synthesizing time series.')
    var_dict = {'dep_var': 'Death rate',
                'indep_vars': ['Confirmed case rate', 'Hospitalization rate']}
    draw_df = smoother.synthesize_time_series_parallel(model_data, plot_dir, **var_dict)

    logger.debug("Synthesizing plots.")
    pdf_merger.pdf_merger(indir=plot_dir, outfile=str(output_root / 'model_results.pdf'))

    model_data = model_data.rename(columns={'Date': 'date'}).set_index(['location_id', 'date'])
    draw_df = draw_df.set_index(['location_id', 'date'])
    draw_df['observed'] = model_data['Death rate'].notnull().astype(int)

    logger.debug("Writing output data.")
    model_data.rename(columns={'date': 'Date'}).reset_index().to_csv(output_root / 'model_data.csv', index=False)
    draw_df.reset_index().to_csv(output_root / 'model_results.csv', index=False)<|MERGE_RESOLUTION|>--- conflicted
+++ resolved
@@ -39,14 +39,8 @@
     hosp_data, missing_hosp = data.filter_data_by_location(hosp_data, hierarchy, 'hospitalizations')
     death_data, missing_deaths = data.filter_data_by_location(death_data, hierarchy, 'deaths')
     pop_data, missing_pop = data.filter_data_by_location(pop_data, hierarchy, 'population')
-<<<<<<< HEAD
     model_data = data.combine_data(case_data, hosp_data, death_data, pop_data, hierarchy)
-    model_data, no_cases_locs, no_hosp_locs = data.filter_to_epi_threshold(model_data)
-=======
-
-    model_data = data.combine_data(case_data, death_data, pop_data, hierarchy)
-    model_data, no_cases_locs = data.filter_to_threshold_cases_and_deaths(hierarchy, model_data)
->>>>>>> f13fd1d5
+    model_data, no_cases_locs, no_hosp_locs = data.filter_to_epi_threshold(hierarchy, model_data)
 
     # fit model
     shared_settings = {'dep_var': 'Death rate',
